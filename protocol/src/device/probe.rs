--- conflicted
+++ resolved
@@ -78,11 +78,7 @@
         (27, 100) => Flex,
 
         #[cfg(feature = "device_flex_ht")]
-<<<<<<< HEAD
-        (32, 100) => Flex, //what is the second "type" of?
-=======
         (32, 113) => Flex, //get from `minidsp probe`
->>>>>>> 4fea82e6
 
         _ => Generic,
     }
